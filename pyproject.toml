--- conflicted
+++ resolved
@@ -12,7 +12,6 @@
     "uvicorn==0.35.0",
     "python-multipart==0.0.20",
     "python-dotenv==1.1.1",
-<<<<<<< HEAD
     "pytest>=8.0.0",
     "pytest-asyncio>=0.24.0",
     "httpx>=0.25.0",
@@ -33,8 +32,6 @@
     "unit: Unit tests",
     "integration: Integration tests",
     "api: API endpoint tests",
-]
-=======
 ]
 
 [dependency-groups]
@@ -59,5 +56,4 @@
   | build
   | dist
 )/
-'''
->>>>>>> e32bcc77
+'''